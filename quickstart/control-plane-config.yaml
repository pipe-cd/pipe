apiVersion: "pipecd.dev/v1beta1"
kind: ControlPlane
spec:
  datastore:
    type: MONGODB
    config:
      url: mongodb://pipecd-mongodb:27017/quickstart
      database: quickstart
  filestore:
    type: MINIO
    config:
<<<<<<< HEAD
      endpoint:
      bucket:
      accessKeyFile:
      secretKeyFile:
  projects:
    example:
=======
      endpoint: http://pipecd-minio:9000
      bucket: quickstart
      accessKeyFile: /etc/pipecd-secret/minio-access-key
      secretKeyFile: /etc/pipecd-secret/minio-secret-key
  project:
    - name: example
>>>>>>> 4efdc51f
      staticAdmin:
        username: hello-pipecd
        passwordHash: "$2a$10$ye96mUqUqTnjUqgwQJbJzel/LJibRhUnmzyypACkvrTSnQpVFZ7qK" # bcrypt value of "hello-pipecd"<|MERGE_RESOLUTION|>--- conflicted
+++ resolved
@@ -9,21 +9,12 @@
   filestore:
     type: MINIO
     config:
-<<<<<<< HEAD
-      endpoint:
-      bucket:
-      accessKeyFile:
-      secretKeyFile:
-  projects:
-    example:
-=======
       endpoint: http://pipecd-minio:9000
       bucket: quickstart
       accessKeyFile: /etc/pipecd-secret/minio-access-key
       secretKeyFile: /etc/pipecd-secret/minio-secret-key
-  project:
-    - name: example
->>>>>>> 4efdc51f
+  projects:
+    example:
       staticAdmin:
         username: hello-pipecd
         passwordHash: "$2a$10$ye96mUqUqTnjUqgwQJbJzel/LJibRhUnmzyypACkvrTSnQpVFZ7qK" # bcrypt value of "hello-pipecd"